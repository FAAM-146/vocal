import enum
import json
import re

from dataclasses import dataclass, field
from typing import Any, Iterable, Optional, Union

import numpy as np

from vocal.netcdf import NetCDFReader
from vocal.types import UnknownDataType, type_from_spec

<<<<<<< HEAD
=======
import json
import re
import numpy as np
>>>>>>> dcee2fad

PLACEHOLDER_RE = (r'<(?P<container>Array)?'
                  r'\[?(?P<dtype>[a-z0-9]+)\]?'
                  r': derived_from_file'
                  r'\s?'
                  r'(?P<additional>.*)>')


class ElementStatus(enum.Enum):
    EXISTS = enum.auto()
    DOES_NOT_EXIST_AND_REQUIRED = enum.auto()
    DOES_NOT_EXIST_AND_NOT_REQUIRED = enum.auto()


@dataclass
class AttributeProperties:
    optional: bool = False
    regex: Optional[str] = None


class CheckException(Exception):
    """
    An exception which may be raised by a CheckError
    """


class NotCheckedError(Exception):
    """
    An exception which may be raised when check properties are 
    accessed before checks have been carried out
    """


class ElementDoesNotExist(Exception):
    """
    Raised when an non existant variable is requested by name
    """


class InvalidPlaceholder(Exception):
    """
    Raised when an invalid placeholder is used in a check
    """


@dataclass
class CheckError:
    """
    Represents an error in a check
    """
    message: str
    path: str

    def raise_err(self) -> None:
        raise CheckException(self.message)


@dataclass
class CheckWarning:
    """
    Represents a warning in a check
    """
    message: str
    path: str


@dataclass
class CheckComment:
    """
    Represents a comment in a check
    """
    message: str
    path: str


@dataclass
class Check:
    """
    Represents a single check
    """
    description: str
    passed: bool = True
    has_warning: bool = False
    has_comment: bool = False
    error: Union[CheckError, None] = None
    warning: Union[CheckWarning, None] = None
    comment: Union[CheckComment, None] = None


@dataclass
class DimensionCollector:
    
    dimensions: list[dict] = field(default_factory=list)

    def search(self, container: dict, depth: int=99) -> list[dict]:

        if depth == 0:
            return self.dimensions

        for dim in container.get('dimensions', []):
            self.dimensions.append(dim)

        for group in container.get('groups', []):
            self.search(group, depth=depth-1)
        

        return self.dimensions


@dataclass
class ProductChecker:
    """
    A class providing methods to check a file against a product definition
    """

    definition: str

    def __post_init__(self) -> None:
        self.checks: list[Check] = []
        self._passing: Union[bool, None] = None

    @property
    def passing(self) -> bool:
        """
        Returns True if all checks have passed, False if any have failed, or
        raises a NotCheckedError if no checks have been carried out
        """
        if not self.checks:
            raise NotCheckedError('Checks have not been performed')

        return all([i.passed for i in self.checks])

    @property
    def warnings(self) -> list[CheckWarning]:
        """
        Returns a list of CheckWarnings for checks which have warning on them, or
        raises a NotCheckedError if no checks have been carried out
        """
        if not self.checks:
            raise NotCheckedError('Checks have not been performed')

        return [i.warning for i in self.checks if i.has_warning and i.warning]

    @property
    def errors(self) -> list[CheckError]:
        """
        Returns a list of CheckErrors for failed checks. Raises a NotCheckedError
        if no checks have been carried out.
        """
        if not self.checks:
            raise NotCheckedError('Checks have not been performed')

        return [i.error for i in self.checks if not i.passed]  # type: ignore
    
    @property
    def comments(self) -> list[CheckComment]:
        """
        Returns a list of CheckComments for checks which have comments on them, or
        raises a NotCheckedError if no checks have been carried out
        """
        if not self.checks:
            raise NotCheckedError('Checks have not been performed')
        
        return [i.comment for i in self.checks if i.has_comment and i.comment]


    def _check(self, description:str, passed: bool=True, error: Optional[CheckError] = None) -> Check:
        """
        Creates and returns a new Check.

        Args:
            description: A description of the check

        Kwargs:
            passed: True if the check has passed, False otherwise. True at init.
            error: CheckError, required if initializing a failed check.

        Returns:
            A new Check
        """
        check = Check(description=description, passed=passed, error=error)
        self.checks.append(check)
        return check

    def get_type_from_placeholder(self, placeholder: str) -> tuple[str, str]:
        """
        Returns the type from a placeholder string. 

        Args:
            placeholder: the placeholder string

        Returns:
            An info type, for example <str>, <float32>
        """
        
        rex = re.compile(PLACEHOLDER_RE)
        matches = rex.search(placeholder)
        if not matches:
            raise ValueError('Unable to get type from placeholder')

        dtype = f'{matches["dtype"]}'
        container = matches['container']

        import numpy as np
        return np.dtype(dtype), container

    def get_attribute_props_from_placeholder(self, placeholder: str) -> AttributeProperties:
        """
        Returns additional attributes from a placeholder string.

        Args:
            placeholder: the placeholder string

        Returns:
            Additional placeholder info, in the form of an AttributeProperties object.
        """

        rex = re.compile(PLACEHOLDER_RE)
        matches = rex.search(placeholder)
        if matches is None:
            raise InvalidPlaceholder(f'Invalid placeholder: {placeholder}')

        additional = matches['additional']
        additional_rex = re.compile(
            '(?P<optional>optional)?,'
            '?((regex=)(?P<regex>.+))?'
        )
        matches = additional_rex.search(additional)
        if matches is None:
            raise InvalidPlaceholder(f'Invalid placeholder: {placeholder}')
        
        optional = matches['optional'] == 'optional'
        regex =  matches['regex']
        
        return AttributeProperties(optional=optional, regex=regex)

    def check_attribute_type(self, d: Any, f: Any, path: str='') -> None:
        """
        Checks the type of an attribute is correct, given a placeholder string
        in the product definition file.

        Args:
            d: the attribute in the product definition
            f: the attribute in the netcdf file

        Kwargs:
            path: full path of the attribute in the netCDF

        Returns:
            None
        """

        check = self._check(
            description=f'Checking attribute {path} type is correct'
        )

        expected_type, container = self.get_type_from_placeholder(d)
        actual_type = type(f)

        if expected_type == actual_type:
            return

        if container == 'Array' and actual_type is list:
            if all([type(i) == np.dtype(expected_type) for i in f]):
                return

        check.passed = False
        check.error = CheckError(
            message=f'Type of {path} incorrect. Expected {expected_type}, got {actual_type}',
            path=path
        )
        

    def check_attribute_value(self, d: Any, f: Any, path: str='') -> None:
        """
        Checks the value of an attribute, where it is specified in the 
        product definition.

        Args:
            d: the attribute in the product definition
            f: the attribute in the netcdf file

        Kwargs:
            path: full path of the attribute in the netCDF

        Returns:
            None
        """
        check = self._check(
            description=f'Checking value of {path}'
        )

        # If the attribute is a placeholder, all we can do is check the type
        if isinstance(d, str) and 'derived_from_file' in d:
            return self.check_attribute_type(d, f, path=path)

        # If the attribute is a list, we need to check each element
<<<<<<< HEAD
        if isinstance(d, list):
            if len(d) > 1 and len(d) == len(f):
=======
        if isinstance(d, list) or isinstance(d, np.ndarray):
            if len(d) > 1:
>>>>>>> dcee2fad
                for i, (_d, _f) in enumerate(zip(d, f)):
                    self.check_attribute_value(_d, _f, path=f'{path}[{i}]')
                return
            d = d[0]
        
        try:
            if d == f:
                return
        except ValueError:
            pass


        check.passed = False
        check.error = CheckError(
            message=f'Unexpected value of {path}. Got [{f}], expected: [{d}]',
            path=path
        )

    def compare_attributes(self, d: dict, f: dict, path: str='') -> None:
        """
        Compare the attributes in a netCDF container against the product 
        definition

        Args:
            d: a dict representation of the container from the specification
            f: a dict representation of the container from the netcdf file

        Kwargs:
            path: the pull path of the container

        Returns:
            None
        """
        if not path:
            path = '/'

        for def_key, def_value in d.items():
            check = self._check(
                description=f'Checking attribute {path}.{def_key} exists'
            )

            if def_key not in f:
                if isinstance(def_value, str) and def_value.startswith('<'):
                    attr_props = self.get_attribute_props_from_placeholder(def_value)
                    if attr_props.optional:
                        continue
                else:
                    check.passed = False
                    check.error = CheckError(
                        message=f'Attribute .{def_key} not in {path}',
                        path=f'{path}.{def_key}'
                    )

                check.passed = False
                check.error = CheckError(
                    message=f'Attribute .{def_key} not in {path}',
                    path=f'{path}.{def_key}'
                )
                continue
            
            self.check_attribute_value(d[def_key], f[def_key], path=f'{path}.{def_key}')

        for file_key in f:
            check = self._check(
                description=f'Checking attribute {path}.{file_key} in definition'        
            )
            if file_key not in d:
                check.has_warning = True
                check.warning = CheckWarning(
                    message=f'Found attribute .{file_key} which is not in definition',
                    path=f'{path}.{file_key}'
                )


    def get_element(self, name: str, container: Iterable) -> dict:
        """
        Return an element from an iterable container, using the 
        name element of the container meta.

        Args:
            name: the name (variable/group) to find
            container: an iterable yielding variables or groups

        Returns:
            a dict representation of the requested variable.

        Raises:
            ElementDoesNotExist if the variable is not found in the parent
        """
        for i in container:
            if i['meta']['name'] == name:
                return i
        
        raise ElementDoesNotExist(f'Element {name} not found')
    
    def check_group_exists(
        self, name: str, parent: Iterable, path: str='', from_file: bool=False,
        required: bool=True
        ) -> ElementStatus:
        """
        Check a group exists in a parent, which is assumed to be an iterable
        yielding a dict representation of the group.

        Args:
            name: the name of the group to check
            container: an iterable yielding dict group representations
            from_file: if True, checking group from file is in definition,
                       if False, checking group from definition is in file.

        Kwargs:
            path: the full path of the group in the netCDF

        Returns:
            A GroupStatus enum value
        """

        in_type = 'in definition' if from_file else 'in file'

        check = self._check(description=f'Checking group {path} exists {in_type}')

        try:
            self.get_element(name, parent)
        except ElementDoesNotExist:
            if not required:
                return ElementStatus.DOES_NOT_EXIST_AND_NOT_REQUIRED
            check.passed = False
            check.error = CheckError(f'Group {path} does not exist {in_type}', path)
            return ElementStatus.DOES_NOT_EXIST_AND_REQUIRED
        
        return ElementStatus.EXISTS
    

    def check_variable_exists(
        self, name: str, parent: Iterable, path: str='', from_file: bool=False,
        required: bool=True
        ) -> ElementStatus:
        """
        Check a variable exists in a parent, which is assumed to be an iterable
        yielding a dict representation of the variable.

        Args:
            name: the name of the variable to check
            container: an iterable yielding dict variable representations
            from_file: if True, checking variable from file is in definition,
                       if False, checking variable from definition is in file.
            
        Kwargs:
            path: the full path of the variable in the netCDF

        Returns:
            A VariableStatus enum value
        """

        in_type = 'in definition' if from_file else 'in file'

        check = self._check(description=f'Checking variable {path} exists {in_type}')

        try:
            self.get_element(name, parent)
        except ElementDoesNotExist:
            if not required:
               return ElementStatus.DOES_NOT_EXIST_AND_NOT_REQUIRED
            check.passed = False
            check.error = CheckError(f'Variable does not exist {in_type}', path)
            return ElementStatus.DOES_NOT_EXIST_AND_REQUIRED

        return ElementStatus.EXISTS

    def check_variable_dtype(self, d: dict, f: dict, path: str='') -> None:
        """
        Check the datatype of a variable matches that given in the product
        definition

        Args:
            d: a dict representation of the variable from the specification
            f: a dict representation of the variable from the nerCDF

        Kwargs:
            path: the full path to the variable in the netCDF

        Returns:
            None
        """

        check = self._check(
            description=f'Checking datatype of {path}'
        )
        
        expected_type_str = d['meta']['datatype']
        actual_type_str = f['meta']['datatype']

        actual_dtype = type_from_spec(actual_type_str)

        # Check that the expected datatype is known to vocal
        try:
            expected_dtype = type_from_spec(expected_type_str)
        except UnknownDataType:
            check.passed = False
            check.error = CheckError(
                f'Unknown datatype in specification: {expected_type_str}',
                path
            )
            return


        if actual_dtype != expected_dtype:
            check.passed = False
            check.error = CheckError(
                f'Incorrect datatype. Found {actual_dtype}, expected {expected_dtype}',
                path
            )

        if actual_type_str != expected_type_str:
            check.has_comment = True
            check.comment = CheckComment(
                (f'Found datatype {actual_type_str}. Specification denotes expected '
                 f'datatype as {expected_type_str}, but these are considered equivalent.'),
                path
            )

    def compare_variables(self, d: dict, f: dict, path: str='') -> None:
        """
        Compare all of the variables in a container to those in a product
        specification.

        Args:
            d: a dict representation of the container from the specification
            f: a dict representation of the container from the netcdf file

        Kwargs:
            path: the full path to the container in the netcdf file

        Returns:
            None
        """

        for d_var in d:
            var_name = d_var["meta"]["name"]
            var_required = d_var['meta'].get('required', True)
            var_path = f'{path}/{var_name}'

            variable_stat = self.check_variable_exists(
                var_name, f, path=var_path, required=var_required
            )
            
            if variable_stat in (
                    ElementStatus.DOES_NOT_EXIST_AND_REQUIRED,
                    ElementStatus.DOES_NOT_EXIST_AND_NOT_REQUIRED):
                continue

            f_var = self.get_element(var_name, f)
            self.check_variable_dtype(d_var, f_var, path=var_path)

            self.compare_attributes(d_var['attributes'], f_var['attributes'], path=var_path)

        for f_var in f:
            var_name = f_var["meta"]["name"]
            var_path = f'{path}/{var_name}'

            if not self.check_variable_exists(var_name, d, path=var_path, from_file=True):
                continue

    def compare_groups(self, d: Iterable, f: Iterable, path: str='') -> None:
        """
        Compare the dict representation of groups from a product specification
        and from file

        Args:
            d: The group representation from the specification
            f: The group representation from file

        Kwargs:
            path: The path to the group container

        Returns:
            None
        """
        
        for def_group in d:
            
            group_name = def_group["meta"]["name"]
            group_path = f'{path}/{group_name}'
            group_required = def_group['meta'].get('required', True)

            group_stat = self.check_group_exists(
                group_name, f, path=group_path, required=group_required
            )
            
            if group_stat in (
                    ElementStatus.DOES_NOT_EXIST_AND_REQUIRED,
                    ElementStatus.DOES_NOT_EXIST_AND_NOT_REQUIRED):
                continue
            
            f_group = self.get_element(group_name, f)

            self.compare_container(def_group, f_group, path=group_path)

        for file_group in f:
            group_name = file_group["meta"]["name"]
            group_path = f'{path}/{group_name}'

            self.check_group_exists(
                group_name, d, path=group_path, from_file=True
            )


    def compare_dimensions(self, d: dict, f: dict, path: str='') -> None:
        """
        Compare the dict representation of dimensions from a product
        specification and from file.

        We use the DimensionCollector to find the dimensions in the file up
        to the depth of the current path.

        Args:
            d: The dimension representation from the specification
            f: The dimension representation from file

        Kwargs:
            path: The path to the dimension container

        Returns:
            None
        """
        depth = path.count('/') + 1
        def_dims = DimensionCollector().search(d, depth=depth)
        file_dims = DimensionCollector().search(f, depth=depth)

        for dim in file_dims:
            _path = f'{path}/[{dim["name"]}]'
            check = self._check(
                description=f'Checking dimension {dim["name"]} is in definition'
            )

            # The dimension is in the definition. Checking equality here, which
            # encompasses both size and name.
            if dim in def_dims:
                continue

            # The dimension is not in the definition. Checking if there is a
            # dimension with the same name, but different size.
            dims_with_name = [d for d in def_dims if d['name'] == dim['name']]
            if dims_with_name:
                # There is a dimension with the same name, but different size.
                message = (f'Dimension {dim["name"]} found in definition, but '
                           f'with different size. Size in file: {dim["size"]}, '
                           f'size in definition: {dims_with_name[0]["size"]}')
            else:
                # There is no dimension with the same name.
                message = f'Dimension {dim["name"]} not found in definition'
            
            check.passed = False
            check.error = CheckError(
                message=message,
                path=_path
            )

        for dim in def_dims:
            _path = f'{path}/[{dim["name"]}]'
            check = self._check(
                description=f'Checking dimension {dim["name"]} is in file'
            )
            if dim in file_dims:
                continue

            # The dimension is not in the definition. Checking if there is a
            # dimension with the same name, but different size.
            dims_with_name = [d for d in file_dims if d['name'] == dim['name']]
            if dims_with_name:
                # There is a dimension with the same name, but different size.
                message = (f'Dimension {dim["name"]} found in file, but '
                           f'with different size. Size in definition: {dim["size"]}, '
                           f'size in file: {dims_with_name[0]["size"]}')
                check.passed = False
                check.error = CheckError(
                    message=message,
                    path=_path
                )
            else:
                # There is no dimension with the same name.
                message = f'Dimension {dim["name"]} not found in file'

                check.has_warning = True
                check.warning = CheckWarning(
                    message=message,
                    path=_path
                )

    def compare_container(self, d: dict, f: dict, path: str='') -> None:
        """
        Compare the dict representation of a netcdf container from a product
        specification and from file

        Args:
            d: The container representation from a product specification
            f: The container representation from file

        Kwargs:
            path: the path of the container in the netcdf file
        """

        self.compare_dimensions(d, f, path=path)

        self.compare_attributes(d.get('attributes', {}), f.get('attributes', {}), path=path)
        self.compare_variables(d.get('variables', []), f.get('variables', []), path=path)
        self.compare_groups(d.get('groups', []), f.get('groups', []), path=path)

    def load_definition(self) -> dict:
        """
        Load the product definition, and return it as a dict.
        """
        with open(self.definition, 'r') as f:
            product_def = json.load(f)
        return product_def

    def check(self, target_file: str) -> None:
        """
        Check a target file againt the instances product specification

        Args:
            target_file: the path of the file to check
        """
        
        product_def = self.load_definition()
        netcdf_rep = NetCDFReader(target_file).dict

        self.compare_container(product_def, netcdf_rep)<|MERGE_RESOLUTION|>--- conflicted
+++ resolved
@@ -1,6 +1,7 @@
 import enum
 import json
 import re
+import numpy as np
 
 from dataclasses import dataclass, field
 from typing import Any, Iterable, Optional, Union
@@ -10,12 +11,6 @@
 from vocal.netcdf import NetCDFReader
 from vocal.types import UnknownDataType, type_from_spec
 
-<<<<<<< HEAD
-=======
-import json
-import re
-import numpy as np
->>>>>>> dcee2fad
 
 PLACEHOLDER_RE = (r'<(?P<container>Array)?'
                   r'\[?(?P<dtype>[a-z0-9]+)\]?'
@@ -313,13 +308,8 @@
             return self.check_attribute_type(d, f, path=path)
 
         # If the attribute is a list, we need to check each element
-<<<<<<< HEAD
-        if isinstance(d, list):
-            if len(d) > 1 and len(d) == len(f):
-=======
         if isinstance(d, list) or isinstance(d, np.ndarray):
             if len(d) > 1:
->>>>>>> dcee2fad
                 for i, (_d, _f) in enumerate(zip(d, f)):
                     self.check_attribute_value(_d, _f, path=f'{path}[{i}]')
                 return
